--- conflicted
+++ resolved
@@ -21,14 +21,11 @@
 use crate::type_inference::{type_check, Type};
 use crate::error::Error;
 use crate::scope::ScopeId;
-<<<<<<< HEAD
-use petgraph::dot::{Dot, Config};
-use crate::codegen::generate_mips;
-=======
 use crate::mir::Instr;
 use std::fs::File;
 use std::io::Write;
->>>>>>> 79a2aecb
+use petgraph::dot::{Dot, Config};
+use crate::codegen::generate_mips;
 
 /// # Example
 /// struct Point {
@@ -100,9 +97,6 @@
     ));
     println!("{:?}", mir.ordering);
 
-
-
-
     let compiled = generate_mips(&mir, &symbol_table);
 
     Ok(compiled)
